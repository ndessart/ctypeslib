--- conflicted
+++ resolved
@@ -173,8 +173,6 @@
 } complex, *pcomplex;
         ''',['-target','i386-linux'])
         self.assertEqual(ctypes.sizeof(self.namespace.complex), 2)
-<<<<<<< HEAD
-=======
 
     def test_forward_decl(self):
         self.convert('''
@@ -186,7 +184,6 @@
         ''',['-target','i386-linux'])
         self.assertEqual(ctypes.sizeof(self.namespace.struct_entry), 8)
 
->>>>>>> 2eea278f
         
 import logging, sys
 if __name__ == "__main__":
